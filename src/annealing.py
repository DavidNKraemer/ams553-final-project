# -*- coding: utf-8 -*-
"""
Data structures for computing simulated annealing.
"""
from states import StateSpace
from numpy import exp
from numpy.random import rand


def _metropolis_hastings_probability(cost1, cost2, temperature):
    r"""
    :param cost1:
    :type cost1: float
    :param cost2:
    :type cost2: float
    :param temperature:
    :type temperature: float

    :return: The Metropolis-Hastings probability.
    :rtype float:

    Computes the value

    .. math:: \exp(-\frac{c_2 - c_1}{T})

    This is guaranteed to be between 0 and 1, which makes it suitable as a kind of probability.
    """
    return exp(-(cost2 - cost1) / temperature)


class Annealer:
    """
    A general class for performing simulated annealing.

    .. [AnnealingWiki] https://en.wikipedia.org/wiki/Simulated_annealing
    .. [AnnealingMathWorld] http://mathworld.wolfram.com/SimulatedAnnealing.html
    """

<<<<<<< HEAD

    def __init__(self, space: StateSpace, inf_temp=1e-5, decay=9e-1, internal_iter=100):
=======
    def __init__(self, space: StateSpace, inf_temp=1e-5, discount=9e-1, internal_iter=100):
>>>>>>> f7cae8ca
        """
        :param space: The state space on which the annealing searches.
        :type space: StateSpae
        :param inf_temp: The minimum "temperature" at which simulated annealing exits.
        :type inf_temp: float
        :param decay: The "decay rate" of the temperature.
        :type decay: float
        :param internal_iter: The number of iterations each step of annealing performs.
        :type internal_iter: int
        """
        self.space = space
        self.inf_temperature = inf_temp
        self.decay = decay
        self.internal_iterations = internal_iter

    @staticmethod
    def acceptance_probability(cost1, cost2, temperature) -> float:
        r"""
        :param cost1: The first cost value. Not really much to be said here.
        :type cost1: float
        :param cost2: The second cost value. Not really much to be said here.
        :type cost2: float
        :param temperature: The current temperature.

        :return: The acceptance probability.
        :rtype: float

        The acceptance probability function specified in the simulated annealing algorithm. As the
        temperature decreases, the probabilities approach zero.

        This defaults to the Metropolis-Hastings acceptance probability formula. At some point we
        could try different options.
        """
        return _metropolis_hastings_probability(cost1, cost2, temperature)

    def anneal(self, starting_state: StateSpace.State) -> (StateSpace.State, float):
        """
        :param starting_state: The place at which the annealing begins.
        :type starting_state: StateSpace.State

        :return: The terminal state space, along with its associated cost.
        :rtype: (StateSpace.State, float)

        Performs the simulated annealing method.
        """
        state = starting_state
        old_cost = self.space.cost(state)
        temperature = 1e0
        while temperature > self.inf_temperature:
            # until the temperature has cooled completely, search for new neighbors.
            for _ in range(self.internal_iterations):
                # draw a neighbor from the current state, and compute its associated cost.
                new_state = self.space.neighbor(state)
                new_cost = self.space.cost(new_state)
                if rand() < self.acceptance_probability(old_cost, new_cost, temperature):
                    # flip a coin. if heads, accept the new state. otherwise, proceed as before.
                    state, old_cost = new_state, new_cost
            # lower the temperature
            temperature *= self.decay
        return state, old_cost<|MERGE_RESOLUTION|>--- conflicted
+++ resolved
@@ -36,12 +36,7 @@
     .. [AnnealingMathWorld] http://mathworld.wolfram.com/SimulatedAnnealing.html
     """
 
-<<<<<<< HEAD
-
     def __init__(self, space: StateSpace, inf_temp=1e-5, decay=9e-1, internal_iter=100):
-=======
-    def __init__(self, space: StateSpace, inf_temp=1e-5, discount=9e-1, internal_iter=100):
->>>>>>> f7cae8ca
         """
         :param space: The state space on which the annealing searches.
         :type space: StateSpae
